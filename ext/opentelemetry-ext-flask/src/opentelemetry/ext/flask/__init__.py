--- conflicted
+++ resolved
@@ -62,23 +62,16 @@
 
     tracer = trace.tracer()
 
-<<<<<<< HEAD
     attributes = otel_wsgi.collect_request_attributes(environ)
     if flask_request.url_rule:
         # For 404 that result from no route found, etc, we don't have a url_rule.
         attributes["http.route"] = flask_request.url_rule.rule
-    span = tracer.create_span(
+    span = tracer.start_span(
         span_name,
         parent_span,
         kind=trace.SpanKind.SERVER,
         attributes=attributes,
-=======
-    span = tracer.start_span(
-        span_name,
-        parent_span,
-        kind=trace.SpanKind.SERVER,
         start_time=environ.get(_ENVIRON_STARTTIME_KEY),
->>>>>>> eee7d848
     )
     activation = tracer.use_span(span, end_on_exit=True)
     activation.__enter__()

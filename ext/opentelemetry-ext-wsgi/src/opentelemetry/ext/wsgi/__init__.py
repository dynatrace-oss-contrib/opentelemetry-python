# Copyright 2019, OpenTelemetry Authors
#
# Licensed under the Apache License, Version 2.0 (the "License");
# you may not use this file except in compliance with the License.
# You may obtain a copy of the License at
#
#     http://www.apache.org/licenses/LICENSE-2.0
#
# Unless required by applicable law or agreed to in writing, software
# distributed under the License is distributed on an "AS IS" BASIS,
# WITHOUT WARRANTIES OR CONDITIONS OF ANY KIND, either express or implied.
# See the License for the specific language governing permissions and
# limitations under the License.

"""
The opentelemetry-ext-wsgi package provides a WSGI middleware that can be used
on any WSGI framework (such as Django / Flask) to track requests timing through
OpenTelemetry.
"""

import functools
import typing
import wsgiref.util as wsgiref_util

from opentelemetry import propagators, trace
<<<<<<< HEAD
from opentelemetry.ext.wsgi.version import __version__
from opentelemetry.util import time_ns
=======
from opentelemetry.ext.wsgi.version import __version__  # noqa
>>>>>>> eee7d848


def get_header_from_environ(
    environ: dict, header_name: str
) -> typing.List[str]:
    """Retrieve a HTTP header value from the PEP3333-conforming WSGI environ.

    Returns:
        A list with a single string with the header value if it exists, else an empty list.
    """
    environ_key = "HTTP_" + header_name.upper().replace("-", "_")
    value = environ.get(environ_key)
    if value is not None:
        return [value]
    return []


def add_request_attributes(span, environ):
    """Adds HTTP request attributes from the PEP3333-conforming WSGI environ to span."""

    span.set_attribute("component", "http")
    span.set_attribute("http.method", environ["REQUEST_METHOD"])

    host = environ.get("HTTP_HOST")
    if not host:
        host = environ["SERVER_NAME"]
        port = environ["SERVER_PORT"]
        scheme = environ["wsgi.url_scheme"]
        if (
            scheme == "http"
            and port != "80"
            or scheme == "https"
            and port != "443"
        ):
            host += ":" + port

    # NOTE: Nonstandard (but see
    # https://github.com/open-telemetry/opentelemetry-specification/pull/263)
    span.set_attribute("http.host", host)

    url = environ.get("REQUEST_URI") or environ.get("RAW_URI")

    if url:
        if url[0] == "/":
            # We assume that no scheme-relative URLs will be in url here.
            # After all, if a request is made to http://myserver//foo, we may get
            # //foo which looks like scheme-relative but isn't.
            url = environ["wsgi.url_scheme"] + "://" + host + url
        elif not url.startswith(environ["wsgi.url_scheme"] + ":"):
            # Something fishy is in RAW_URL. Let's fall back to request_uri()
            url = wsgiref_util.request_uri(environ)
    else:
        url = wsgiref_util.request_uri(environ)

    span.set_attribute("http.url", url)


def add_response_attributes(
    span, start_response_status, response_headers
):  # pylint: disable=unused-argument
    """Adds HTTP response attributes to span using the arguments
    passed to a PEP3333-conforming start_response callable."""

    status_code, status_text = start_response_status.split(" ", 1)
    span.set_attribute("http.status_text", status_text)

    try:
        status_code = int(status_code)
    except ValueError:
        pass
    else:
        span.set_attribute("http.status_code", status_code)


def get_default_span_name(environ):
    """Calculates a (generic) span name for an incoming HTTP request based on the PEP3333 conforming WSGI environ."""

    # TODO: Update once
    #  https://github.com/open-telemetry/opentelemetry-specification/issues/270
    #  is resolved
    return environ.get("PATH_INFO", "/")


class OpenTelemetryMiddleware:
    """The WSGI application middleware.

    This class is a PEP 3333 conforming WSGI middleware that starts and
    annotates spans for any requests it is invoked with.

    Args:
        wsgi: The WSGI application callable to forward requests to.
    """

    def __init__(self, wsgi):
        self.wsgi = wsgi
        self.tracer = trace.tracer_source().get_tracer(
            "opentelemetry-ext-wsgi", __version__
        )

    @staticmethod
    def _create_start_response(span, start_response):
        @functools.wraps(start_response)
        def _start_response(status, response_headers, *args, **kwargs):
            add_response_attributes(span, status, response_headers)
            return start_response(status, response_headers, *args, **kwargs)

        return _start_response

    def __call__(self, environ, start_response):
        """The WSGI application

        Args:
            environ: A WSGI environment.
            start_response: The WSGI start_response callable.
        """

<<<<<<< HEAD
        start_timestamp = time_ns()

        parent_span = propagators.extract(get_header_from_environ, environ)
        span_name = get_default_span_name(environ)

        span = self.tracer.create_span(
=======
        tracer = trace.tracer()
        parent_span = propagators.extract(get_header_from_environ, environ)
        span_name = get_default_span_name(environ)

        span = tracer.start_span(
>>>>>>> eee7d848
            span_name, parent_span, kind=trace.SpanKind.SERVER
        )

        try:
            with self.tracer.use_span(span):
                add_request_attributes(span, environ)
                start_response = self._create_start_response(
                    span, start_response
                )
                iterable = self.wsgi(environ, start_response)
                return _end_span_after_iterating(iterable, span, self.tracer)
        except:  # noqa
            span.end()
            raise


# Put this in a subfunction to not delay the call to the wrapped
# WSGI application (instrumentation should change the application
# behavior as little as possible).
def _end_span_after_iterating(iterable, span, tracer):
    try:
        with tracer.use_span(span):
            for yielded in iterable:
                yield yielded
    finally:
        close = getattr(iterable, "close", None)
        if close:
            close()
        span.end()<|MERGE_RESOLUTION|>--- conflicted
+++ resolved
@@ -23,12 +23,7 @@
 import wsgiref.util as wsgiref_util
 
 from opentelemetry import propagators, trace
-<<<<<<< HEAD
 from opentelemetry.ext.wsgi.version import __version__
-from opentelemetry.util import time_ns
-=======
-from opentelemetry.ext.wsgi.version import __version__  # noqa
->>>>>>> eee7d848
 
 
 def get_header_from_environ(
@@ -145,20 +140,10 @@
             start_response: The WSGI start_response callable.
         """
 
-<<<<<<< HEAD
-        start_timestamp = time_ns()
-
         parent_span = propagators.extract(get_header_from_environ, environ)
         span_name = get_default_span_name(environ)
 
-        span = self.tracer.create_span(
-=======
-        tracer = trace.tracer()
-        parent_span = propagators.extract(get_header_from_environ, environ)
-        span_name = get_default_span_name(environ)
-
-        span = tracer.start_span(
->>>>>>> eee7d848
+        span = self.tracer.start_span(
             span_name, parent_span, kind=trace.SpanKind.SERVER
         )
 

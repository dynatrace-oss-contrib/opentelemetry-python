--- conflicted
+++ resolved
@@ -23,10 +23,7 @@
 import wsgiref.util as wsgiref_util
 
 from opentelemetry import propagators, trace
-<<<<<<< HEAD
 from opentelemetry.ext.wsgi.version import __version__
-=======
-from opentelemetry.ext.wsgi.version import __version__  # noqa
 from opentelemetry.util import time_ns
 
 
@@ -109,7 +106,6 @@
     #  https://github.com/open-telemetry/opentelemetry-specification/issues/270
     #  is resolved
     return environ.get("PATH_INFO", "/")
->>>>>>> 693391cf
 
 
 class OpenTelemetryMiddleware:
@@ -145,37 +141,22 @@
             start_response: The WSGI start_response callable.
         """
 
-<<<<<<< HEAD
-        path_info = environ["PATH_INFO"] or "/"
-        parent_span = propagators.extract(_get_header_from_environ, environ)
-
-        span = self.tracer.create_span(
-            path_info, parent_span, kind=trace.SpanKind.SERVER
-=======
         start_timestamp = time_ns()
 
-        tracer = trace.tracer()
         parent_span = propagators.extract(get_header_from_environ, environ)
         span_name = get_default_span_name(environ)
 
-        span = tracer.create_span(
+        span = self.tracer.create_span(
             span_name, parent_span, kind=trace.SpanKind.SERVER
->>>>>>> 693391cf
         )
         span.start(start_timestamp)
 
         try:
-<<<<<<< HEAD
             with self.tracer.use_span(span):
-                self._add_request_attributes(span, environ)
-=======
-            with tracer.use_span(span):
                 add_request_attributes(span, environ)
->>>>>>> 693391cf
                 start_response = self._create_start_response(
                     span, start_response
                 )
-
                 iterable = self.wsgi(environ, start_response)
                 return _end_span_after_iterating(iterable, span, self.tracer)
         except:  # noqa

--- conflicted
+++ resolved
@@ -22,19 +22,12 @@
 commands =
 ; Prefer putting everything in one pylint command to profit from duplication
 ; warnings.
-<<<<<<< HEAD
   py37-lint: pylint opentelemetry-api/src/opentelemetry/ opentelemetry-api/tests/ opentelemetry-api/setup.py
   py37-lint: pylint --disable=invalid-name docs/conf.py
-  py37-mypy: mypy opentelemetry-api/src/opentelemetry/
-; For test code, we don't want to enforce the full mypy strictness
-  py37-mypy: mypy --config-file=mypy-relaxed.ini opentelemetry-api/tests/ opentelemetry-api/setup.py docs/conf.py
-=======
-  py37-lint: pylint opentelemetry-api/src/opentelemetry/ opentelemetry-api/tests/
   py37-mypy: mypy opentelemetry-api/src/opentelemetry/
 ; For test code, we don't want to use the full mypy strictness, so we use its
 ; default flags instead.
   py37-mypy: mypy opentelemetry-api/tests/ --config-file=
->>>>>>> eb10c531
   test: python -m unittest discover
 
 [testenv:docs]

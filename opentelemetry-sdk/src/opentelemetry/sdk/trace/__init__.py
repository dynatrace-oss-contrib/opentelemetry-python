--- conflicted
+++ resolved
@@ -345,27 +345,11 @@
 
     def __init__(
         self,
-<<<<<<< HEAD
         source: "TracerSource",
         instrumentation_info: InstrumentationInfo,
     ) -> None:
         self.source = source
         self.instrumentation_info = instrumentation_info
-=======
-        name: str = "",
-        sampler: sampling.Sampler = trace_api.sampling.ALWAYS_ON,
-        shutdown_on_exit: bool = True,
-    ) -> None:
-        slot_name = "current_span"
-        if name:
-            slot_name = "{}.current_span".format(name)
-        self._current_span_slot = Context.register_slot(slot_name)
-        self._active_span_processor = MultiSpanProcessor()
-        self.sampler = sampler
-        self._atexit_handler = None
-        if shutdown_on_exit:
-            self._atexit_handler = atexit.register(self.shutdown)
->>>>>>> 15991afc
 
     def get_current_span(self):
         """See `opentelemetry.trace.Tracer.get_current_span`."""
@@ -481,13 +465,16 @@
 
 class TracerSource(trace_api.TracerSource):
     def __init__(
-        self, sampler: sampling.Sampler = trace_api.sampling.ALWAYS_ON,
+        self, sampler: sampling.Sampler = trace_api.sampling.ALWAYS_ON, shutdown_on_exit: bool = True
     ):
         # TODO: How should multiple TracerSources behave? Should they get their own contexts?
         # This could be done by adding `str(id(self))` to the slot name.
         self._current_span_slot = Context.register_slot("current_span")
         self._active_span_processor = MultiSpanProcessor()
         self.sampler = sampler
+        self._atexit_handler = None
+        if shutdown_on_exit:
+            self._atexit_handler = atexit.register(self.shutdown)
 
     def get_tracer(
         self,
@@ -515,9 +502,6 @@
 
         # no lock here because MultiSpanProcessor.add_span_processor is
         # thread safe
-<<<<<<< HEAD
-        self._active_span_processor.add_span_processor(span_processor)
-=======
         self._active_span_processor.add_span_processor(span_processor)
 
     def shutdown(self):
@@ -528,5 +512,4 @@
             self._atexit_handler = None
 
 
-tracer = Tracer()
->>>>>>> 15991afc
+tracer = Tracer()